// Copyright 2015 CoreOS, Inc.
//
// Licensed under the Apache License, Version 2.0 (the "License");
// you may not use this file except in compliance with the License.
// You may obtain a copy of the License at
//
//     http://www.apache.org/licenses/LICENSE-2.0
//
// Unless required by applicable law or agreed to in writing, software
// distributed under the License is distributed on an "AS IS" BASIS,
// WITHOUT WARRANTIES OR CONDITIONS OF ANY KIND, either express or implied.
// See the License for the specific language governing permissions and
// limitations under the License.

package storage

import (
	"errors"
	"log"
	"math"
	"math/rand"
	"sync"
	"time"

	"github.com/coreos/etcd/storage/backend"
	"github.com/coreos/etcd/storage/storagepb"
)

var (
	batchLimit     = 10000
	batchInterval  = 100 * time.Millisecond
	keyBucketName  = []byte("key")
	metaBucketName = []byte("meta")

	// markedRevBytesLen is the byte length of marked revision.
	// The first `revBytesLen` bytes represents a normal revision. The last
	// one byte is the mark.
	markedRevBytesLen      = revBytesLen + 1
	markBytePosition       = markedRevBytesLen - 1
	markTombstone     byte = 't'

	scheduledCompactKeyName = []byte("scheduledCompactRev")
	finishedCompactKeyName  = []byte("finishedCompactRev")

	ErrTxnIDMismatch = errors.New("storage: txn id mismatch")
	ErrCompacted     = errors.New("storage: required revision has been compacted")
	ErrFutureRev     = errors.New("storage: required revision is a future revision")
	ErrCanceled      = errors.New("storage: watcher is canceled")
)

type store struct {
	mu sync.RWMutex

	b       backend.Backend
	kvindex index

	currentRev revision
	// the main revision of the last compaction
	compactMainRev int64

	tx    backend.BatchTx
	tmu   sync.Mutex // protect the txnID field
	txnID int64      // tracks the current txnID to verify txn operations

	// txnEvents records the events happened in the latest or on-going txn
	txnEvents []storagepb.Event

	wg    sync.WaitGroup
	stopc chan struct{}
}

func newStore(path string) *store {
	s := &store{
		b:              backend.New(path, batchInterval, batchLimit),
		kvindex:        newTreeIndex(),
		currentRev:     revision{},
		compactMainRev: -1,
		stopc:          make(chan struct{}),
	}

	tx := s.b.BatchTx()
	tx.Lock()
	tx.UnsafeCreateBucket(keyBucketName)
	tx.UnsafeCreateBucket(metaBucketName)
	tx.Unlock()
	s.b.ForceCommit()

	return s
}

func (s *store) Rev() int64 {
	s.mu.RLock()
	defer s.mu.RUnlock()

	return s.currentRev.main
}

func (s *store) Put(key, value []byte) int64 {
	id := s.TxnBegin()
	s.put(key, value)
	s.txnEnd(id)

	putCounter.Inc()

	return int64(s.currentRev.main)
}

func (s *store) Range(key, end []byte, limit, rangeRev int64) (kvs []storagepb.KeyValue, rev int64, err error) {
	id := s.TxnBegin()
	kvs, rev, err = s.rangeKeys(key, end, limit, rangeRev)
	s.txnEnd(id)

	rangeCounter.Inc()

	return kvs, rev, err
}

func (s *store) DeleteRange(key, end []byte) (n, rev int64) {
	id := s.TxnBegin()
	n = s.deleteRange(key, end)
	s.txnEnd(id)

	deleteCounter.Inc()

	return n, int64(s.currentRev.main)
}

func (s *store) TxnBegin() int64 {
	s.mu.Lock()
	s.currentRev.sub = 0
	s.tx = s.b.BatchTx()
	s.tx.Lock()
	// reset txnEvents to record events in the on-going txn
	s.txnEvents = nil

	s.tmu.Lock()
	defer s.tmu.Unlock()
	s.txnID = rand.Int63()
	return s.txnID
}

func (s *store) TxnEnd(txnID int64) error {
	err := s.txnEnd(txnID)
	if err != nil {
		return err
	}

	txnCounter.Inc()
	return nil
}

// txnEnd is used for unlocking an internal txn. It does
// not increase the txnCounter.
func (s *store) txnEnd(txnID int64) error {
	s.tmu.Lock()
	defer s.tmu.Unlock()
	if txnID != s.txnID {
		return ErrTxnIDMismatch
	}

	s.tx.Unlock()
	if s.currentRev.sub != 0 {
		s.currentRev.main += 1
	}
	s.currentRev.sub = 0

	dbTotalSize.Set(float64(s.b.Size()))
	s.mu.Unlock()
	return nil
}

func (s *store) TxnRange(txnID int64, key, end []byte, limit, rangeRev int64) (kvs []storagepb.KeyValue, rev int64, err error) {
	s.tmu.Lock()
	defer s.tmu.Unlock()
	if txnID != s.txnID {
		return nil, 0, ErrTxnIDMismatch
	}
	return s.rangeKeys(key, end, limit, rangeRev)
}

func (s *store) TxnPut(txnID int64, key, value []byte) (rev int64, err error) {
	s.tmu.Lock()
	defer s.tmu.Unlock()
	if txnID != s.txnID {
		return 0, ErrTxnIDMismatch
	}

	s.put(key, value)
	return int64(s.currentRev.main + 1), nil
}

func (s *store) TxnDeleteRange(txnID int64, key, end []byte) (n, rev int64, err error) {
	s.tmu.Lock()
	defer s.tmu.Unlock()
	if txnID != s.txnID {
		return 0, 0, ErrTxnIDMismatch
	}

	n = s.deleteRange(key, end)
	if n != 0 || s.currentRev.sub != 0 {
		rev = int64(s.currentRev.main + 1)
	} else {
		rev = int64(s.currentRev.main)
	}
	return n, rev, nil
}

// RangeHistory ranges the history from key to end starting from startRev.
// If `end` is nil, the request only observes the events on key.
// If `end` is not nil, it observes the events on key range [key, range_end).
// Limit limits the number of events returned.
// If startRev <=0, rangeEvents returns events from the beginning of uncompacted history.
//
// If the required start rev is compacted, ErrCompacted will be returned.
// If the required start rev has not happened, ErrFutureRev will be returned.
//
// RangeHistory returns revision bytes slice and key-values that satisfy the requirement (0 <= n <= limit).
// If history in the revision range has not all happened, it returns immeidately
// what is available.
// It also returns nextRev which indicates the start revision used for the following
// RangeEvents call. The nextRev could be smaller than the given endRev if the store
// has not progressed so far or it hits the event limit.
//
// TODO: return byte slices instead of keyValues to avoid meaningless encode and decode.
// This also helps to return raw (key, val) pair directly to make API consistent.
func (s *store) RangeHistory(key, end []byte, limit, startRev int64) (revbs [][]byte, kvs []storagepb.KeyValue, nextRev int64, err error) {
	s.mu.Lock()
	defer s.mu.Unlock()

	if startRev > 0 && startRev <= s.compactMainRev {
		return nil, nil, 0, ErrCompacted
	}
	if startRev > s.currentRev.main {
		return nil, nil, 0, ErrFutureRev
	}

	revs := s.kvindex.RangeSince(key, end, startRev)
	if len(revs) == 0 {
		return nil, nil, s.currentRev.main + 1, nil
	}

	tx := s.b.BatchTx()
	tx.Lock()
	defer tx.Unlock()
	// fetch events from the backend using revisions
	for _, rev := range revs {
		start, end := revBytesRange(rev)

		ks, vs := tx.UnsafeRange(keyBucketName, start, end, 0)
		if len(vs) != 1 {
			log.Fatalf("storage: range cannot find rev (%d,%d)", rev.main, rev.sub)
		}

		var kv storagepb.KeyValue
		if err := kv.Unmarshal(vs[0]); err != nil {
			log.Fatalf("storage: cannot unmarshal event: %v", err)
		}
		revbs = append(revbs, ks[0])
		kvs = append(kvs, kv)
		if limit > 0 && len(kvs) >= int(limit) {
			return revbs, kvs, rev.main + 1, nil
		}
	}
	return revbs, kvs, s.currentRev.main + 1, nil
}

// LatestTxnEvents returns events happened in the latest txn.
func (s *store) LatestTxnEvents() []storagepb.Event {
	s.mu.Lock()
	defer s.mu.Unlock()

	return s.txnEvents
}

func (s *store) Compact(rev int64) error {
	s.mu.Lock()
	defer s.mu.Unlock()
	if rev <= s.compactMainRev {
		return ErrCompacted
	}
	if rev > s.currentRev.main {
		return ErrFutureRev
	}

	start := time.Now()

	s.compactMainRev = rev

	rbytes := newRevBytes()
	revToBytes(revision{main: rev}, rbytes)

	tx := s.b.BatchTx()
	tx.Lock()
	tx.UnsafePut(metaBucketName, scheduledCompactKeyName, rbytes)
	tx.Unlock()
	// ensure that desired compaction is persisted
	s.b.ForceCommit()

	keep := s.kvindex.Compact(rev)

	s.wg.Add(1)
	go s.scheduleCompaction(rev, keep)

	indexCompactionPauseDurations.Observe(float64(time.Now().Sub(start) / time.Millisecond))
	return nil
}

func (s *store) Hash() (uint32, error) {
	s.b.ForceCommit()
	return s.b.Hash()
}

func (s *store) Snapshot() Snapshot {
	s.b.ForceCommit()
	return s.b.Snapshot()
}

func (s *store) Commit() { s.b.ForceCommit() }

func (s *store) Restore() error {
	s.mu.Lock()
	defer s.mu.Unlock()

	min, max := newRevBytes(), newRevBytes()
	revToBytes(revision{}, min)
	revToBytes(revision{main: math.MaxInt64, sub: math.MaxInt64}, max)

	// restore index
	tx := s.b.BatchTx()
	tx.Lock()
	_, finishedCompactBytes := tx.UnsafeRange(metaBucketName, finishedCompactKeyName, nil, 0)
	if len(finishedCompactBytes) != 0 {
		s.compactMainRev = bytesToRev(finishedCompactBytes[0]).main
		log.Printf("storage: restore compact to %d", s.compactMainRev)
	}

	// TODO: limit N to reduce max memory usage
	keys, vals := tx.UnsafeRange(keyBucketName, min, max, 0)
	for i, key := range keys {
		var kv storagepb.KeyValue
		if err := kv.Unmarshal(vals[i]); err != nil {
			log.Fatalf("storage: cannot unmarshal event: %v", err)
		}

		rev := bytesToRev(key[:revBytesLen])

		// restore index
		switch {
		case isTombstone(key):
			s.kvindex.Tombstone(kv.Key, rev)
		default:
			s.kvindex.Restore(kv.Key, revision{kv.CreateRevision, 0}, rev, kv.Version)
		}

		// update revision
		s.currentRev = rev
	}

	_, scheduledCompactBytes := tx.UnsafeRange(metaBucketName, scheduledCompactKeyName, nil, 0)
	if len(scheduledCompactBytes) != 0 {
		scheduledCompact := bytesToRev(scheduledCompactBytes[0]).main
		if scheduledCompact > s.compactMainRev {
			log.Printf("storage: resume scheduled compaction at %d", scheduledCompact)
			go s.Compact(scheduledCompact)
		}
	}

	tx.Unlock()

	return nil
}

func (s *store) Close() error {
	close(s.stopc)
	s.wg.Wait()
	return s.b.Close()
}

func (a *store) Equal(b *store) bool {
	if a.currentRev != b.currentRev {
		return false
	}
	if a.compactMainRev != b.compactMainRev {
		return false
	}
	return a.kvindex.Equal(b.kvindex)
}

// range is a keyword in Go, add Keys suffix.
func (s *store) rangeKeys(key, end []byte, limit, rangeRev int64) (kvs []storagepb.KeyValue, rev int64, err error) {
	curRev := int64(s.currentRev.main)
	if s.currentRev.sub > 0 {
		curRev += 1
	}

	if rangeRev > curRev {
		return nil, s.currentRev.main, ErrFutureRev
	}
	if rangeRev <= 0 {
		rev = curRev
	} else {
		rev = rangeRev
	}
	if rev <= s.compactMainRev {
		return nil, 0, ErrCompacted
	}

	_, revpairs := s.kvindex.Range(key, end, int64(rev))
	if len(revpairs) == 0 {
		return nil, rev, nil
	}

	for _, revpair := range revpairs {
		start, end := revBytesRange(revpair)

		_, vs := s.tx.UnsafeRange(keyBucketName, start, end, 0)
		if len(vs) != 1 {
			log.Fatalf("storage: range cannot find rev (%d,%d)", revpair.main, revpair.sub)
		}

		var kv storagepb.KeyValue
		if err := kv.Unmarshal(vs[0]); err != nil {
			log.Fatalf("storage: cannot unmarshal event: %v", err)
		}
		kvs = append(kvs, kv)
		if limit > 0 && len(kvs) >= int(limit) {
			break
		}
	}
	return kvs, rev, nil
}

func (s *store) put(key, value []byte) {
	rev := s.currentRev.main + 1
	c := rev

	// if the key exists before, use its previous created
	_, created, ver, err := s.kvindex.Get(key, rev)
	if err == nil {
		c = created.main
	}

	ibytes := newRevBytes()
	revToBytes(revision{main: rev, sub: s.currentRev.sub}, ibytes)

	ver = ver + 1
	kv := storagepb.KeyValue{
		Key:            key,
		Value:          value,
		CreateRevision: c,
		ModRevision:    rev,
		Version:        ver,
	}

	d, err := kv.Marshal()
	if err != nil {
		log.Fatalf("storage: cannot marshal event: %v", err)
	}

	s.tx.UnsafePut(keyBucketName, ibytes, d)
	s.kvindex.Put(key, revision{main: rev, sub: s.currentRev.sub})
	s.currentRev.sub += 1
	s.txnEvents = append(s.txnEvents, event)
}

func (s *store) deleteRange(key, end []byte) int64 {
	rrev := s.currentRev.main
	if s.currentRev.sub > 0 {
		rrev += 1
	}
	keys, _ := s.kvindex.Range(key, end, rrev)

	if len(keys) == 0 {
		return 0
	}

	for _, key := range keys {
		s.delete(key)
	}
	return int64(len(keys))
}

func (s *store) delete(key []byte) {
	mainrev := s.currentRev.main + 1

	ibytes := newRevBytes()
	revToBytes(revision{main: mainrev, sub: s.currentRev.sub}, ibytes)
	ibytes = appendMarkTombstone(ibytes)

	kv := storagepb.KeyValue{
		Key: key,
	}

	d, err := kv.Marshal()
	if err != nil {
		log.Fatalf("storage: cannot marshal event: %v", err)
	}

	s.tx.UnsafePut(keyBucketName, ibytes, d)
	err = s.kvindex.Tombstone(key, revision{main: mainrev, sub: s.currentRev.sub})
	if err != nil {
		log.Fatalf("storage: cannot tombstone an existing key (%s): %v", string(key), err)
	}
	s.currentRev.sub += 1
<<<<<<< HEAD
}

// appendMarkTombstone appends tombstone mark to normal revision bytes.
func appendMarkTombstone(b []byte) []byte {
	if len(b) != revBytesLen {
		log.Panicf("cannot append mark to non normal revision bytes")
	}
	return append(b, markTombstone)
}

// isTombstone checks whether the revision bytes is a tombstone.
func isTombstone(b []byte) bool {
	return len(b) == markedRevBytesLen && b[markBytePosition] == markTombstone
}

// revBytesRange returns the range of revision bytes at
// the given revision.
func revBytesRange(rev revision) (start, end []byte) {
	start = newRevBytes()
	revToBytes(rev, start)

	end = newRevBytes()
	endRev := revision{main: rev.main, sub: rev.sub + 1}
	revToBytes(endRev, end)

	return start, end
=======
	s.txnEvents = append(s.txnEvents, event)
>>>>>>> df1de831
}<|MERGE_RESOLUTION|>--- conflicted
+++ resolved
@@ -502,7 +502,7 @@
 		log.Fatalf("storage: cannot tombstone an existing key (%s): %v", string(key), err)
 	}
 	s.currentRev.sub += 1
-<<<<<<< HEAD
+	s.txnEvents = append(s.txnEvents, event)
 }
 
 // appendMarkTombstone appends tombstone mark to normal revision bytes.
@@ -529,7 +529,4 @@
 	revToBytes(endRev, end)
 
 	return start, end
-=======
-	s.txnEvents = append(s.txnEvents, event)
->>>>>>> df1de831
 }