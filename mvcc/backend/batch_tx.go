// Copyright 2015 The etcd Authors
//
// Licensed under the Apache License, Version 2.0 (the "License");
// you may not use this file except in compliance with the License.
// You may obtain a copy of the License at
//
//     http://www.apache.org/licenses/LICENSE-2.0
//
// Unless required by applicable law or agreed to in writing, software
// distributed under the License is distributed on an "AS IS" BASIS,
// WITHOUT WARRANTIES OR CONDITIONS OF ANY KIND, either express or implied.
// See the License for the specific language governing permissions and
// limitations under the License.

package backend

import (
	"bytes"
	"math"
	"sync"

<<<<<<< HEAD
	tikv_client "github.com/pingcap/tidb/kv"
=======
	kvv "github.com/pingcap/tidb/kv"
>>>>>>> 220286a1
	"go.uber.org/zap"
	goctx "golang.org/x/net/context"
)

type BatchTx interface {
	ReadTx
	UnsafeCreateBucket(name []byte)
	UnsafePut(bucketName []byte, key []byte, value []byte)
	UnsafeSeqPut(bucketName []byte, key []byte, value []byte)
	UnsafeDelete(bucketName []byte, key []byte)
	// Commit commits a previous tx and begins a new writable one.
	Commit()
	// CommitAndStop commits the previous tx and does not create a new one.
	CommitAndStop()
}

type batchTx struct {
	sync.Mutex
<<<<<<< HEAD
	tx      tikv_client.Transaction
=======
	tx      kvv.Transaction
>>>>>>> 220286a1
	backend *backend

	pending int
}

func (t *batchTx) UnsafeCreateBucket(name []byte) {}

// UnsafePut must be called holding the lock on the tx.
func (t *batchTx) UnsafePut(bucketName []byte, key []byte, value []byte) {
	t.unsafePut(bucketName, key, value, false)
}

// UnsafeSeqPut must be called holding the lock on the tx.
func (t *batchTx) UnsafeSeqPut(bucketName []byte, key []byte, value []byte) {
	t.unsafePut(bucketName, key, value, true)
}

func (t *batchTx) unsafePut(bucketName []byte, key []byte, value []byte, seq bool) {
<<<<<<< HEAD
	key = append(bucketName, key...)
	if err := t.tx.Set(key, value); err != nil {
		plog.Fatalf("t.tx.Set failed, err=%v, key=%v, value=%v", err, key, value)
=======
	err := t.tx.Set(append(bucketName, key...), value)
	if err != nil {
		panic(err)
>>>>>>> 220286a1
	}
	t.pending++
}

// UnsafeRange must be called holding the lock on the tx.
func (t *batchTx) UnsafeRange(bucketName, key, endKey []byte, limit int64) ([][]byte, [][]byte) {
	return unsafeRange(t.tx, bucketName, key, endKey, limit)
}

<<<<<<< HEAD
func unsafeRange(tx tikv_client.Transaction, bucketName, key, endKey []byte, limit int64) (keys [][]byte, vs [][]byte) {
	if limit <= 0 {
		limit = math.MaxInt64
	}

	flatKey := append(bucketName, key...)
	if len(endKey) == 0 {
		val, err := tx.Get(flatKey)
		if tikv_client.IsErrNotFound(err) {
			return keys, vs
=======
func unsafeRange(tx kvv.Transaction, bucketName, key, endKey []byte, limit int64) (keys [][]byte, vs [][]byte) {
	if limit <= 0 {
		limit = math.MaxInt64
	}
	key = append(bucketName, key...)
	if len(endKey) != 0 {
		endKey = append(bucketName, endKey...)
	}
	var isMatch func(b []byte) bool
	if len(endKey) > 0 {
		isMatch = func(b []byte) bool { return bytes.Compare(b, endKey) < 0 }
	} else {
		isMatch = func(b []byte) bool { return bytes.Equal(b, key) }
		limit = 1
	}
	it, err := tx.Iter(key, endKey)
	defer it.Close()
	if err != nil {
		panic(err)
	}
	for ; it.Valid(); it.Next() {
		if !isMatch(it.Key()) {
			break
		}
		keys = append(keys, it.Key()[len(bucketName):])
		v := it.Value()
		vs = append(vs, v)

		if limit == int64(len(keys)) {
			break
>>>>>>> 220286a1
		}

		return [][]byte{key}, [][]byte{val}
	}

	endKey = append(bucketName, endKey...)

	it, err := tx.Iter(flatKey, endKey)
	if err != nil {
		return nil, nil
	}
	defer it.Close()

	for ; it.Valid() && int64(len(keys)) < limit; it.Next() {
		keys = append(keys, it.Key()[len(bucketName):])
		vs = append(vs, it.Value())
	}

	return keys, vs
}

// UnsafeDelete must be called holding the lock on the tx.
func (t *batchTx) UnsafeDelete(bucketName []byte, key []byte) {
<<<<<<< HEAD
	key = append(bucketName, key...)

	if err := t.tx.Delete(key); err != nil {
		plog.Fatalf("t.tx.Delete failed, err=%v", err)
=======
	err := t.tx.Delete(append(bucketName, key...))
	if err != nil {
		panic(err)
>>>>>>> 220286a1
	}
	t.pending++
}

// UnsafeForEach must be called holding the lock on the tx.
func (t *batchTx) UnsafeForEach(bucketName []byte, visitor func(k, v []byte) error) error {
	return unsafeForEach(t.tx, bucketName, visitor)
}

<<<<<<< HEAD
func unsafeForEach(tx tikv_client.Transaction, bucketName []byte, visitor func(k, v []byte) error) error {
	it, err := tx.Iter(bucketName, nil)
	if err != nil {
		return err
	}
	defer it.Close()

	for ; it.Valid() && bytes.HasPrefix(it.Key(), bucketName); it.Next() {
		if err := visitor(it.Key()[len(bucketName):], it.Value()); err != nil {
			return err
		}
=======
func unsafeForEach(tx kvv.Transaction, bucket []byte, visitor func(k, v []byte) error) error {
	it, err := tx.Iter(bucket, nil)
	defer it.Close()
	if err != nil {
		panic(err)
	}
	for ; it.Valid(); it.Next() {
		k := it.Key()
		v := it.Value()
		if !bytes.Equal(bucket, k[:len(bucket)]) {
			break
		}
		if err != nil {
			panic(err)
		}
		visitor(k[len(bucket):], v)
>>>>>>> 220286a1
	}
	return nil
}

// Commit commits a previous tx and begins a new writable one.
func (t *batchTx) Commit() {
	t.Lock()
	t.commit(false)
	t.Unlock()
}

// CommitAndStop commits the previous tx and does not create a new one.
func (t *batchTx) CommitAndStop() {
	t.Lock()
	t.commit(true)
	t.Unlock()
}

func (t *batchTx) Unlock() {
	if t.pending >= t.backend.batchLimit {
		t.commit(false)
	}
	t.Mutex.Unlock()
}

func (t *batchTx) safePending() int {
	t.Mutex.Lock()
	defer t.Mutex.Unlock()
	return t.pending
}

func (t *batchTx) commit(stop bool) {
	// commit the last tx
<<<<<<< HEAD
	if t.tx != nil {
		if t.pending == 0 && !stop {
			return
		}

		start := time.Now()

		// gofail: var beforeCommit struct{}
		err := t.tx.Commit(goctx.Background())
		// gofail: var afterCommit struct{}

		commitSec.Observe(time.Since(start).Seconds())
		atomic.AddInt64(&t.backend.commits, 1)

		t.pending = 0
		if err != nil {
			if t.backend.lg != nil {
				t.backend.lg.Fatal("failed to commit tx", zap.Error(err))
			} else {
				plog.Fatalf("cannot commit tx (%s)", err)
			}
		}
	}
	if !stop {
		t.tx = t.backend.begin()
	}
=======
	// if t.tx != nil {
	// 	if t.pending == 0 && !stop {
	// 		return
	// 	}

	// 	start := time.Now()

	// 	// gofail: var beforeCommit struct{}
	// 	err := t.tx.Commit(goctx.Background())
	// 	// gofail: var afterCommit struct{}

	// 	commitSec.Observe(time.Since(start).Seconds())
	// 	atomic.AddInt64(&t.backend.commits, 1)

	// 	t.pending = 0
	// 	if err != nil {
	// 		if t.backend.lg != nil {
	// 			t.backend.lg.Fatal("failed to commit tx", zap.Error(err))
	// 		} else {
	// 			plog.Fatalf("cannot commit tx (%s)", err)
	// 		}
	// 	}
	// }
	// if !stop {
	// 	t.tx = t.backend.begin(true)
	// }
>>>>>>> 220286a1
}

type batchTxBuffered struct {
	batchTx
	buf txWriteBuffer
}

func newBatchTxBuffered(backend *backend) *batchTxBuffered {
	tx := &batchTxBuffered{
		batchTx: batchTx{backend: backend},
		buf: txWriteBuffer{
			txBuffer: txBuffer{make(map[string]*bucketBuffer)},
			seq:      true,
		},
	}
	tx.Commit()
	return tx
}

func (t *batchTxBuffered) Unlock() {
	if t.pending != 0 {
		t.backend.readTx.mu.Lock()
		t.buf.writeback(&t.backend.readTx.buf)
		t.backend.readTx.mu.Unlock()
		if t.pending >= t.backend.batchLimit {
			t.commit(false)
		}
	}
	t.batchTx.Unlock()
}

func (t *batchTxBuffered) Commit() {
	t.Lock()
	t.commit(false)
	t.Unlock()
}

func (t *batchTxBuffered) CommitAndStop() {
	t.Lock()
	t.commit(true)
	t.Unlock()
}

func (t *batchTxBuffered) commit(stop bool) {
	// all read txs must be closed to acquire boltdb commit rwlock
	t.backend.readTx.mu.Lock()
	t.unsafeCommit(stop)
	t.backend.readTx.mu.Unlock()
}

func (t *batchTxBuffered) unsafeCommit(stop bool) {
	if t.backend.readTx.tx != nil {
		if err := t.backend.readTx.tx.Rollback(); err != nil {
			if t.backend.lg != nil {
				t.backend.lg.Fatal("failed to rollback tx", zap.Error(err))
			} else {
				plog.Fatalf("cannot rollback tx (%s)", err)
			}
		}
		t.backend.readTx.reset()
	}

	t.batchTx.commit(stop)

	if !stop {
		t.backend.readTx.tx = t.backend.begin()
	}
}

func (t *batchTxBuffered) UnsafePut(bucketName []byte, key []byte, value []byte) {
	t.batchTx.UnsafePut(bucketName, key, value)
	t.buf.put(bucketName, key, value)
}

func (t *batchTxBuffered) UnsafeSeqPut(bucketName []byte, key []byte, value []byte) {
	t.batchTx.UnsafeSeqPut(bucketName, key, value)
	t.buf.putSeq(bucketName, key, value)
}<|MERGE_RESOLUTION|>--- conflicted
+++ resolved
@@ -18,12 +18,10 @@
 	"bytes"
 	"math"
 	"sync"
-
-<<<<<<< HEAD
-	tikv_client "github.com/pingcap/tidb/kv"
-=======
+	"sync/atomic"
+	"time"
+
 	kvv "github.com/pingcap/tidb/kv"
->>>>>>> 220286a1
 	"go.uber.org/zap"
 	goctx "golang.org/x/net/context"
 )
@@ -42,11 +40,7 @@
 
 type batchTx struct {
 	sync.Mutex
-<<<<<<< HEAD
-	tx      tikv_client.Transaction
-=======
 	tx      kvv.Transaction
->>>>>>> 220286a1
 	backend *backend
 
 	pending int
@@ -65,15 +59,9 @@
 }
 
 func (t *batchTx) unsafePut(bucketName []byte, key []byte, value []byte, seq bool) {
-<<<<<<< HEAD
 	key = append(bucketName, key...)
 	if err := t.tx.Set(key, value); err != nil {
 		plog.Fatalf("t.tx.Set failed, err=%v, key=%v, value=%v", err, key, value)
-=======
-	err := t.tx.Set(append(bucketName, key...), value)
-	if err != nil {
-		panic(err)
->>>>>>> 220286a1
 	}
 	t.pending++
 }
@@ -83,8 +71,7 @@
 	return unsafeRange(t.tx, bucketName, key, endKey, limit)
 }
 
-<<<<<<< HEAD
-func unsafeRange(tx tikv_client.Transaction, bucketName, key, endKey []byte, limit int64) (keys [][]byte, vs [][]byte) {
+func unsafeRange(tx kvv.Transaction, bucketName, key, endKey []byte, limit int64) (keys [][]byte, vs [][]byte) {
 	if limit <= 0 {
 		limit = math.MaxInt64
 	}
@@ -92,40 +79,8 @@
 	flatKey := append(bucketName, key...)
 	if len(endKey) == 0 {
 		val, err := tx.Get(flatKey)
-		if tikv_client.IsErrNotFound(err) {
+		if kvv.IsErrNotFound(err) {
 			return keys, vs
-=======
-func unsafeRange(tx kvv.Transaction, bucketName, key, endKey []byte, limit int64) (keys [][]byte, vs [][]byte) {
-	if limit <= 0 {
-		limit = math.MaxInt64
-	}
-	key = append(bucketName, key...)
-	if len(endKey) != 0 {
-		endKey = append(bucketName, endKey...)
-	}
-	var isMatch func(b []byte) bool
-	if len(endKey) > 0 {
-		isMatch = func(b []byte) bool { return bytes.Compare(b, endKey) < 0 }
-	} else {
-		isMatch = func(b []byte) bool { return bytes.Equal(b, key) }
-		limit = 1
-	}
-	it, err := tx.Iter(key, endKey)
-	defer it.Close()
-	if err != nil {
-		panic(err)
-	}
-	for ; it.Valid(); it.Next() {
-		if !isMatch(it.Key()) {
-			break
-		}
-		keys = append(keys, it.Key()[len(bucketName):])
-		v := it.Value()
-		vs = append(vs, v)
-
-		if limit == int64(len(keys)) {
-			break
->>>>>>> 220286a1
 		}
 
 		return [][]byte{key}, [][]byte{val}
@@ -149,16 +104,10 @@
 
 // UnsafeDelete must be called holding the lock on the tx.
 func (t *batchTx) UnsafeDelete(bucketName []byte, key []byte) {
-<<<<<<< HEAD
 	key = append(bucketName, key...)
 
 	if err := t.tx.Delete(key); err != nil {
 		plog.Fatalf("t.tx.Delete failed, err=%v", err)
-=======
-	err := t.tx.Delete(append(bucketName, key...))
-	if err != nil {
-		panic(err)
->>>>>>> 220286a1
 	}
 	t.pending++
 }
@@ -168,8 +117,7 @@
 	return unsafeForEach(t.tx, bucketName, visitor)
 }
 
-<<<<<<< HEAD
-func unsafeForEach(tx tikv_client.Transaction, bucketName []byte, visitor func(k, v []byte) error) error {
+func unsafeForEach(tx kvv.Transaction, bucketName []byte, visitor func(k, v []byte) error) error {
 	it, err := tx.Iter(bucketName, nil)
 	if err != nil {
 		return err
@@ -180,24 +128,6 @@
 		if err := visitor(it.Key()[len(bucketName):], it.Value()); err != nil {
 			return err
 		}
-=======
-func unsafeForEach(tx kvv.Transaction, bucket []byte, visitor func(k, v []byte) error) error {
-	it, err := tx.Iter(bucket, nil)
-	defer it.Close()
-	if err != nil {
-		panic(err)
-	}
-	for ; it.Valid(); it.Next() {
-		k := it.Key()
-		v := it.Value()
-		if !bytes.Equal(bucket, k[:len(bucket)]) {
-			break
-		}
-		if err != nil {
-			panic(err)
-		}
-		visitor(k[len(bucket):], v)
->>>>>>> 220286a1
 	}
 	return nil
 }
@@ -231,7 +161,6 @@
 
 func (t *batchTx) commit(stop bool) {
 	// commit the last tx
-<<<<<<< HEAD
 	if t.tx != nil {
 		if t.pending == 0 && !stop {
 			return
@@ -258,34 +187,6 @@
 	if !stop {
 		t.tx = t.backend.begin()
 	}
-=======
-	// if t.tx != nil {
-	// 	if t.pending == 0 && !stop {
-	// 		return
-	// 	}
-
-	// 	start := time.Now()
-
-	// 	// gofail: var beforeCommit struct{}
-	// 	err := t.tx.Commit(goctx.Background())
-	// 	// gofail: var afterCommit struct{}
-
-	// 	commitSec.Observe(time.Since(start).Seconds())
-	// 	atomic.AddInt64(&t.backend.commits, 1)
-
-	// 	t.pending = 0
-	// 	if err != nil {
-	// 		if t.backend.lg != nil {
-	// 			t.backend.lg.Fatal("failed to commit tx", zap.Error(err))
-	// 		} else {
-	// 			plog.Fatalf("cannot commit tx (%s)", err)
-	// 		}
-	// 	}
-	// }
-	// if !stop {
-	// 	t.tx = t.backend.begin(true)
-	// }
->>>>>>> 220286a1
 }
 
 type batchTxBuffered struct {
