// Copyright 2017 The etcd Authors
//
// Licensed under the Apache License, Version 2.0 (the "License");
// you may not use this file except in compliance with the License.
// You may obtain a copy of the License at
//
//     http://www.apache.org/licenses/LICENSE-2.0
//
// Unless required by applicable law or agreed to in writing, software
// distributed under the License is distributed on an "AS IS" BASIS,
// WITHOUT WARRANTIES OR CONDITIONS OF ANY KIND, either express or implied.
// See the License for the specific language governing permissions and
// limitations under the License.

package backend

import (
	"bytes"
	"math"
	"sync"

<<<<<<< HEAD
	tikv_client "github.com/pingcap/tidb/kv"
=======
	kvv "github.com/pingcap/tidb/kv"
>>>>>>> 220286a1
)

// safeRangeBucket is a hack to avoid inadvertently reading duplicate keys;
// overwrites on a bucket should only fetch with limit=1, but safeRangeBucket
// is known to never overwrite any key so range is safe.
var safeRangeBucket = []byte("key")

type ReadTx interface {
	Lock()
	Unlock()

	UnsafeRange(bucketName []byte, key, endKey []byte, limit int64) (keys [][]byte, vals [][]byte)
	UnsafeForEach(bucketName []byte, visitor func(k, v []byte) error) error
}

type readTx struct {
	mu  sync.RWMutex
	buf txReadBuffer

<<<<<<< HEAD
	// txmu protects accesses to tx on Range requests.
	txmu sync.RWMutex
	tx   tikv_client.Transaction
=======
	// txmu protects accesses to buckets and tx on Range requests.
	txmu sync.RWMutex
	tx   kvv.Transaction
>>>>>>> 220286a1
}

func (rt *readTx) Lock()   { rt.mu.RLock() }
func (rt *readTx) Unlock() { rt.mu.RUnlock() }

func (rt *readTx) UnsafeRange(bucketName, key, endKey []byte, limit int64) ([][]byte, [][]byte) {
	if endKey == nil {
		// forbid duplicates for single keys
		limit = 1
	}
	if limit <= 0 {
		limit = math.MaxInt64
	}
	if limit > 1 && !bytes.Equal(bucketName, safeRangeBucket) {
		panic("do not use unsafeRange on non-keys bucket")
	}
	keys, vals := rt.buf.Range(bucketName, key, endKey, limit)
	if int64(len(keys)) == limit {
		return keys, vals
	}

	k2, v2 := unsafeRange(rt.tx, bucketName, key, endKey, limit-int64(len(keys)))
	return append(k2, keys...), append(v2, vals...)
}

func (rt *readTx) UnsafeForEach(bucketName []byte, visitor func(k, v []byte) error) error {
	dups := make(map[string]struct{})
	getDups := func(k, v []byte) error {
		dups[string(k)] = struct{}{}
		return nil
	}
	visitNoDup := func(k, v []byte) error {
		if _, ok := dups[string(k)]; ok {
			return nil
		}
		return visitor(k, v)
	}
	if err := rt.buf.ForEach(bucketName, getDups); err != nil {
		return err
	}
	rt.txmu.Lock()
	err := unsafeForEach(rt.tx, bucketName, visitNoDup)
	rt.txmu.Unlock()
	if err != nil {
		return err
	}
	return rt.buf.ForEach(bucketName, visitor)
}

func (rt *readTx) reset() {
	rt.buf.reset()
	rt.tx = nil
}<|MERGE_RESOLUTION|>--- conflicted
+++ resolved
@@ -19,11 +19,7 @@
 	"math"
 	"sync"
 
-<<<<<<< HEAD
-	tikv_client "github.com/pingcap/tidb/kv"
-=======
 	kvv "github.com/pingcap/tidb/kv"
->>>>>>> 220286a1
 )
 
 // safeRangeBucket is a hack to avoid inadvertently reading duplicate keys;
@@ -43,15 +39,9 @@
 	mu  sync.RWMutex
 	buf txReadBuffer
 
-<<<<<<< HEAD
-	// txmu protects accesses to tx on Range requests.
-	txmu sync.RWMutex
-	tx   tikv_client.Transaction
-=======
 	// txmu protects accesses to buckets and tx on Range requests.
 	txmu sync.RWMutex
 	tx   kvv.Transaction
->>>>>>> 220286a1
 }
 
 func (rt *readTx) Lock()   { rt.mu.RLock() }
