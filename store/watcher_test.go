--- conflicted
+++ resolved
@@ -45,15 +45,9 @@
 		t.Fatal("recv != send")
 	}
 
-<<<<<<< HEAD
-	w.Cancel()
+	w.Remove()
 
 	w, _ = wh.watch("/foo", false, false, 2)
-=======
-	w.Remove()
-
-	w, _ = wh.watch("/foo", false, 2)
->>>>>>> e1022fa9
 
 	e = newEvent(Create, "/foo/bar", 2)
 
