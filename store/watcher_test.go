--- conflicted
+++ resolved
@@ -23,11 +23,7 @@
 func TestWatcher(t *testing.T) {
 	s := newStore()
 	wh := s.WatcherHub
-<<<<<<< HEAD
-	c, err := wh.watch("/foo", true, false, 1)
-=======
-	w, err := wh.watch("/foo", true, 1)
->>>>>>> 78752b54
+	w, err := wh.watch("/foo", true, false, 1)
 	if err != nil {
 		t.Fatalf("%v", err)
 	}
@@ -49,11 +45,7 @@
 		t.Fatal("recv != send")
 	}
 
-<<<<<<< HEAD
-	c, _ = wh.watch("/foo", false, false, 2)
-=======
-	w, _ = wh.watch("/foo", false, 2)
->>>>>>> 78752b54
+	w, _ = wh.watch("/foo", false, false, 2)
 
 	e = newEvent(Create, "/foo/bar", 2)
 
