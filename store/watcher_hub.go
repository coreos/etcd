--- conflicted
+++ resolved
@@ -38,14 +38,9 @@
 // If recursive is true, the first change after index under prefix will be sent to the event channel.
 // If recursive is false, the first change after index at prefix will be sent to the event channel.
 // If index is zero, watch will start from the current index + 1.
-<<<<<<< HEAD
 func (wh *watcherHub) watch(prefix string, recursive bool, stream bool, index uint64) (*watcher, *etcdErr.Error) {
-	event, err := wh.EventHistory.scan(prefix, index)
-=======
-func (wh *watcherHub) watch(prefix string, recursive bool, index uint64) (*watcher, *etcdErr.Error) {
 	wh.rwl.Lock()
 	defer wh.rwl.Unlock()
->>>>>>> e1022fa9
 
 	event, err := wh.EventHistory.scan(prefix, index)
 	if err != nil {
