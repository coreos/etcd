// Copyright 2016 The etcd Authors
//
// Licensed under the Apache License, Version 2.0 (the "License");
// you may not use this file except in compliance with the License.
// You may obtain a copy of the License at
//
//     http://www.apache.org/licenses/LICENSE-2.0
//
// Unless required by applicable law or agreed to in writing, software
// distributed under the License is distributed on an "AS IS" BASIS,
// WITHOUT WARRANTIES OR CONDITIONS OF ANY KIND, either express or implied.
// See the License for the specific language governing permissions and
// limitations under the License.

package auth

import (
	"bytes"
	"context"
	"encoding/binary"
	"errors"
	"sort"
	"strings"
	"sync"
	"sync/atomic"

	"github.com/coreos/etcd/auth/authpb"
	"github.com/coreos/etcd/etcdserver/api/v3rpc/rpctypes"
	pb "github.com/coreos/etcd/etcdserver/etcdserverpb"
	"github.com/coreos/etcd/mvcc/backend"

	"github.com/coreos/pkg/capnslog"
	"go.uber.org/zap"
	"golang.org/x/crypto/bcrypt"
	"google.golang.org/grpc/credentials"
	"google.golang.org/grpc/metadata"
	"google.golang.org/grpc/peer"
)

var (
	enableFlagKey = []byte("authEnabled")
	authEnabled   = []byte{1}
	authDisabled  = []byte{0}

	revisionKey = []byte("authRevision")

	authBucketName      = []byte("auth")
	authUsersBucketName = []byte("authUsers")
	authRolesBucketName = []byte("authRoles")

	plog = capnslog.NewPackageLogger("github.com/coreos/etcd", "auth")

	ErrRootUserNotExist     = errors.New("auth: root user does not exist")
	ErrRootRoleNotExist     = errors.New("auth: root user does not have root role")
	ErrUserAlreadyExist     = errors.New("auth: user already exists")
	ErrUserEmpty            = errors.New("auth: user name is empty")
	ErrUserNotFound         = errors.New("auth: user not found")
	ErrRoleAlreadyExist     = errors.New("auth: role already exists")
	ErrRoleNotFound         = errors.New("auth: role not found")
	ErrAuthFailed           = errors.New("auth: authentication failed, invalid user ID or password")
	ErrPermissionDenied     = errors.New("auth: permission denied")
	ErrRoleNotGranted       = errors.New("auth: role is not granted to the user")
	ErrPermissionNotGranted = errors.New("auth: permission is not granted to the role")
	ErrAuthNotEnabled       = errors.New("auth: authentication is not enabled")
	ErrAuthOldRevision      = errors.New("auth: revision in header is old")
	ErrInvalidAuthToken     = errors.New("auth: invalid auth token")
	ErrInvalidAuthOpts      = errors.New("auth: invalid auth options")
	ErrInvalidAuthMgmt      = errors.New("auth: invalid auth management")

	// bcryptCost is the algorithm cost / strength for hashing auth passwords
	bcryptCost = bcrypt.DefaultCost
)

const (
	rootUser = "root"
	rootRole = "root"

	revBytesLen = 8
)

type AuthInfo struct {
	Username string
	Revision uint64
}

// AuthenticateParamIndex is used for a key of context in the parameters of Authenticate()
type AuthenticateParamIndex struct{}

// AuthenticateParamSimpleTokenPrefix is used for a key of context in the parameters of Authenticate()
type AuthenticateParamSimpleTokenPrefix struct{}

// AuthStore defines auth storage interface.
type AuthStore interface {
	// AuthEnable turns on the authentication feature
	AuthEnable() error

	// AuthDisable turns off the authentication feature
	AuthDisable()

	// IsAuthEnabled returns true if the authentication feature is enabled.
	IsAuthEnabled() bool

	// Authenticate does authentication based on given user name and password
	Authenticate(ctx context.Context, username, password string) (*pb.AuthenticateResponse, error)

	// Recover recovers the state of auth store from the given backend
	Recover(b backend.Backend)

	// UserAdd adds a new user
	UserAdd(r *pb.AuthUserAddRequest) (*pb.AuthUserAddResponse, error)

	// UserDelete deletes a user
	UserDelete(r *pb.AuthUserDeleteRequest) (*pb.AuthUserDeleteResponse, error)

	// UserChangePassword changes a password of a user
	UserChangePassword(r *pb.AuthUserChangePasswordRequest) (*pb.AuthUserChangePasswordResponse, error)

	// UserGrantRole grants a role to the user
	UserGrantRole(r *pb.AuthUserGrantRoleRequest) (*pb.AuthUserGrantRoleResponse, error)

	// UserGet gets the detailed information of a users
	UserGet(r *pb.AuthUserGetRequest) (*pb.AuthUserGetResponse, error)

	// UserRevokeRole revokes a role of a user
	UserRevokeRole(r *pb.AuthUserRevokeRoleRequest) (*pb.AuthUserRevokeRoleResponse, error)

	// RoleAdd adds a new role
	RoleAdd(r *pb.AuthRoleAddRequest) (*pb.AuthRoleAddResponse, error)

	// RoleGrantPermission grants a permission to a role
	RoleGrantPermission(r *pb.AuthRoleGrantPermissionRequest) (*pb.AuthRoleGrantPermissionResponse, error)

	// RoleGet gets the detailed information of a role
	RoleGet(r *pb.AuthRoleGetRequest) (*pb.AuthRoleGetResponse, error)

	// RoleRevokePermission gets the detailed information of a role
	RoleRevokePermission(r *pb.AuthRoleRevokePermissionRequest) (*pb.AuthRoleRevokePermissionResponse, error)

	// RoleDelete gets the detailed information of a role
	RoleDelete(r *pb.AuthRoleDeleteRequest) (*pb.AuthRoleDeleteResponse, error)

	// UserList gets a list of all users
	UserList(r *pb.AuthUserListRequest) (*pb.AuthUserListResponse, error)

	// RoleList gets a list of all roles
	RoleList(r *pb.AuthRoleListRequest) (*pb.AuthRoleListResponse, error)

	// IsPutPermitted checks put permission of the user
	IsPutPermitted(authInfo *AuthInfo, key []byte) error

	// IsRangePermitted checks range permission of the user
	IsRangePermitted(authInfo *AuthInfo, key, rangeEnd []byte) error

	// IsDeleteRangePermitted checks delete-range permission of the user
	IsDeleteRangePermitted(authInfo *AuthInfo, key, rangeEnd []byte) error

	// IsAdminPermitted checks admin permission of the user
	IsAdminPermitted(authInfo *AuthInfo) error

	// GenTokenPrefix produces a random string in a case of simple token
	// in a case of JWT, it produces an empty string
	GenTokenPrefix() (string, error)

	// Revision gets current revision of authStore
	Revision() uint64

	// CheckPassword checks a given pair of username and password is correct
	CheckPassword(username, password string) (uint64, error)

	// Close does cleanup of AuthStore
	Close() error

	// AuthInfoFromCtx gets AuthInfo from gRPC's context
	AuthInfoFromCtx(ctx context.Context) (*AuthInfo, error)

	// AuthInfoFromTLS gets AuthInfo from TLS info of gRPC's context
	AuthInfoFromTLS(ctx context.Context) *AuthInfo

	// WithRoot generates and installs a token that can be used as a root credential
	WithRoot(ctx context.Context) context.Context

	// HasRole checks that user has role
	HasRole(user, role string) bool
}

type TokenProvider interface {
	info(ctx context.Context, token string, revision uint64) (*AuthInfo, bool)
	assign(ctx context.Context, username string, revision uint64) (string, error)
	enable()
	disable()

	invalidateUser(string)
	genTokenPrefix() (string, error)
}

type authStore struct {
	// atomic operations; need 64-bit align, or 32-bit tests will crash
	revision uint64

	lg        *zap.Logger
	be        backend.Backend
	enabled   bool
	enabledMu sync.RWMutex

	rangePermCache map[string]*unifiedRangePermissions // username -> unifiedRangePermissions

	tokenProvider TokenProvider
}

func (as *authStore) AuthEnable() error {
	as.enabledMu.Lock()
	defer as.enabledMu.Unlock()
	if as.enabled {
		if as.lg != nil {
			as.lg.Info("authentication is already enabled; ignored auth enable request")
		} else {
			plog.Noticef("Authentication already enabled")
		}
		return nil
	}
	b := as.be
	tx := b.BatchTx()
	tx.Lock()
	defer func() {
		tx.Unlock()
		b.ForceCommit()
	}()

	u := getUser(as.lg, tx, rootUser)
	if u == nil {
		return ErrRootUserNotExist
	}

	if !hasRootRole(u) {
		return ErrRootRoleNotExist
	}

	tx.UnsafePut(authBucketName, enableFlagKey, authEnabled)

	as.enabled = true
	as.tokenProvider.enable()

	as.rangePermCache = make(map[string]*unifiedRangePermissions)

	as.setRevision(getRevision(tx))

	if as.lg != nil {
		as.lg.Info("enabled authentication")
	} else {
		plog.Noticef("Authentication enabled")
	}
	return nil
}

func (as *authStore) AuthDisable() {
	as.enabledMu.Lock()
	defer as.enabledMu.Unlock()
	if !as.enabled {
		return
	}
	b := as.be
	tx := b.BatchTx()
	tx.Lock()
	tx.UnsafePut(authBucketName, enableFlagKey, authDisabled)
	as.commitRevision(tx)
	tx.Unlock()
	b.ForceCommit()

	as.enabled = false
	as.tokenProvider.disable()

	if as.lg != nil {
		as.lg.Info("disabled authentication")
	} else {
		plog.Noticef("Authentication disabled")
	}
}

func (as *authStore) Close() error {
	as.enabledMu.Lock()
	defer as.enabledMu.Unlock()
	if !as.enabled {
		return nil
	}
	as.tokenProvider.disable()
	return nil
}

func (as *authStore) Authenticate(ctx context.Context, username, password string) (*pb.AuthenticateResponse, error) {
	if !as.IsAuthEnabled() {
		return nil, ErrAuthNotEnabled
	}

	tx := as.be.BatchTx()
	tx.Lock()
	defer tx.Unlock()

	user := getUser(as.lg, tx, username)
	if user == nil {
		return nil, ErrAuthFailed
	}

	// Password checking is already performed in the API layer, so we don't need to check for now.
	// Staleness of password can be detected with OCC in the API layer, too.

	token, err := as.tokenProvider.assign(ctx, username, as.Revision())
	if err != nil {
		return nil, err
	}

	if as.lg != nil {
		as.lg.Debug(
			"authenticated a user",
			zap.String("user-name", username),
			zap.String("token", token),
		)
	} else {
		plog.Debugf("authorized %s, token is %s", username, token)
	}
	return &pb.AuthenticateResponse{Token: token}, nil
}

func (as *authStore) CheckPassword(username, password string) (uint64, error) {
	if !as.IsAuthEnabled() {
		return 0, ErrAuthNotEnabled
	}

	tx := as.be.BatchTx()
	tx.Lock()
	defer tx.Unlock()

	user := getUser(as.lg, tx, username)
	if user == nil {
		return 0, ErrAuthFailed
	}

	if bcrypt.CompareHashAndPassword(user.Password, []byte(password)) != nil {
		if as.lg != nil {
			as.lg.Info("invalid password", zap.String("user-name", username))
		} else {
			plog.Noticef("authentication failed, invalid password for user %s", username)
		}
		return 0, ErrAuthFailed
	}
	return getRevision(tx), nil
}

func (as *authStore) Recover(be backend.Backend) {
	enabled := false
	as.be = be
	tx := be.BatchTx()
	tx.Lock()
	_, vs := tx.UnsafeRange(authBucketName, enableFlagKey, nil, 0)
	if len(vs) == 1 {
		if bytes.Equal(vs[0], authEnabled) {
			enabled = true
		}
	}

	as.setRevision(getRevision(tx))

	tx.Unlock()

	as.enabledMu.Lock()
	as.enabled = enabled
	as.enabledMu.Unlock()
}

func (as *authStore) UserAdd(r *pb.AuthUserAddRequest) (*pb.AuthUserAddResponse, error) {
	if len(r.Name) == 0 {
		return nil, ErrUserEmpty
	}

	hashed, err := bcrypt.GenerateFromPassword([]byte(r.Password), bcryptCost)
	if err != nil {
		if as.lg != nil {
			as.lg.Warn(
				"failed to bcrypt hash password",
				zap.String("user-name", r.Name),
				zap.Error(err),
			)
		} else {
			plog.Errorf("failed to hash password: %s", err)
		}
		return nil, err
	}

	tx := as.be.BatchTx()
	tx.Lock()
	defer tx.Unlock()

	user := getUser(as.lg, tx, r.Name)
	if user != nil {
		return nil, ErrUserAlreadyExist
	}

	newUser := &authpb.User{
		Name:     []byte(r.Name),
		Password: hashed,
	}

	putUser(as.lg, tx, newUser)

	as.commitRevision(tx)

	if as.lg != nil {
		as.lg.Info("added a user", zap.String("user-name", r.Name))
	} else {
		plog.Noticef("added a new user: %s", r.Name)
	}
	return &pb.AuthUserAddResponse{}, nil
}

func (as *authStore) UserDelete(r *pb.AuthUserDeleteRequest) (*pb.AuthUserDeleteResponse, error) {
	if as.enabled && strings.Compare(r.Name, rootUser) == 0 {
		if as.lg != nil {
			as.lg.Warn("cannot delete 'root' user", zap.String("user-name", r.Name))
		} else {
			plog.Errorf("the user root must not be deleted")
		}
		return nil, ErrInvalidAuthMgmt
	}

	tx := as.be.BatchTx()
	tx.Lock()
	defer tx.Unlock()

	user := getUser(as.lg, tx, r.Name)
	if user == nil {
		return nil, ErrUserNotFound
	}

	delUser(tx, r.Name)

	as.commitRevision(tx)

	as.invalidateCachedPerm(r.Name)
	as.tokenProvider.invalidateUser(r.Name)

	if as.lg != nil {
		as.lg.Info(
			"deleted a user",
			zap.String("user-name", r.Name),
			zap.Strings("user-roles", user.Roles),
		)
	} else {
		plog.Noticef("deleted a user: %s", r.Name)
	}
	return &pb.AuthUserDeleteResponse{}, nil
}

func (as *authStore) UserChangePassword(r *pb.AuthUserChangePasswordRequest) (*pb.AuthUserChangePasswordResponse, error) {
	// TODO(mitake): measure the cost of bcrypt.GenerateFromPassword()
	// If the cost is too high, we should move the encryption to outside of the raft
	hashed, err := bcrypt.GenerateFromPassword([]byte(r.Password), bcryptCost)
	if err != nil {
		if as.lg != nil {
			as.lg.Warn(
				"failed to bcrypt hash password",
				zap.String("user-name", r.Name),
				zap.Error(err),
			)
		} else {
			plog.Errorf("failed to hash password: %s", err)
		}
		return nil, err
	}

	tx := as.be.BatchTx()
	tx.Lock()
	defer tx.Unlock()

	user := getUser(as.lg, tx, r.Name)
	if user == nil {
		return nil, ErrUserNotFound
	}

	updatedUser := &authpb.User{
		Name:     []byte(r.Name),
		Roles:    user.Roles,
		Password: hashed,
	}

	putUser(as.lg, tx, updatedUser)

	as.commitRevision(tx)

	as.invalidateCachedPerm(r.Name)
	as.tokenProvider.invalidateUser(r.Name)

	if as.lg != nil {
		as.lg.Info(
			"changed a password of a user",
			zap.String("user-name", r.Name),
			zap.Strings("user-roles", user.Roles),
		)
	} else {
		plog.Noticef("changed a password of a user: %s", r.Name)
	}
	return &pb.AuthUserChangePasswordResponse{}, nil
}

func (as *authStore) UserGrantRole(r *pb.AuthUserGrantRoleRequest) (*pb.AuthUserGrantRoleResponse, error) {
	tx := as.be.BatchTx()
	tx.Lock()
	defer tx.Unlock()

	user := getUser(as.lg, tx, r.User)
	if user == nil {
		return nil, ErrUserNotFound
	}

	if r.Role != rootRole {
		role := getRole(tx, r.Role)
		if role == nil {
			return nil, ErrRoleNotFound
		}
	}

	idx := sort.SearchStrings(user.Roles, r.Role)
	if idx < len(user.Roles) && strings.Compare(user.Roles[idx], r.Role) == 0 {
		if as.lg != nil {
			as.lg.Warn(
				"ignored grant role request to a user",
				zap.String("user-name", r.User),
				zap.Strings("user-roles", user.Roles),
				zap.String("duplicate-role-name", r.Role),
			)
		} else {
			plog.Warningf("user %s is already granted role %s", r.User, r.Role)
		}
		return &pb.AuthUserGrantRoleResponse{}, nil
	}

	user.Roles = append(user.Roles, r.Role)
	sort.Strings(user.Roles)

	putUser(as.lg, tx, user)

	as.invalidateCachedPerm(r.User)

	as.commitRevision(tx)

	if as.lg != nil {
		as.lg.Info(
			"granted a role to a user",
			zap.String("user-name", r.User),
			zap.Strings("user-roles", user.Roles),
			zap.String("added-role-name", r.Role),
		)
	} else {
		plog.Noticef("granted role %s to user %s", r.Role, r.User)
	}
	return &pb.AuthUserGrantRoleResponse{}, nil
}

func (as *authStore) UserGet(r *pb.AuthUserGetRequest) (*pb.AuthUserGetResponse, error) {
	tx := as.be.BatchTx()
	tx.Lock()
	user := getUser(as.lg, tx, r.Name)
	tx.Unlock()

	if user == nil {
		return nil, ErrUserNotFound
	}

	var resp pb.AuthUserGetResponse
	resp.Roles = append(resp.Roles, user.Roles...)
	return &resp, nil
}

func (as *authStore) UserList(r *pb.AuthUserListRequest) (*pb.AuthUserListResponse, error) {
	tx := as.be.BatchTx()
	tx.Lock()
	users := getAllUsers(as.lg, tx)
	tx.Unlock()

	resp := &pb.AuthUserListResponse{Users: make([]string, len(users))}
	for i := range users {
		resp.Users[i] = string(users[i].Name)
	}
	return resp, nil
}

func (as *authStore) UserRevokeRole(r *pb.AuthUserRevokeRoleRequest) (*pb.AuthUserRevokeRoleResponse, error) {
	if as.enabled && strings.Compare(r.Name, rootUser) == 0 && strings.Compare(r.Role, rootRole) == 0 {
		if as.lg != nil {
			as.lg.Warn(
				"'root' user cannot revoke 'root' role",
				zap.String("user-name", r.Name),
				zap.String("role-name", r.Role),
			)
		} else {
			plog.Errorf("the role root must not be revoked from the user root")
		}
		return nil, ErrInvalidAuthMgmt
	}

	tx := as.be.BatchTx()
	tx.Lock()
	defer tx.Unlock()

	user := getUser(as.lg, tx, r.Name)
	if user == nil {
		return nil, ErrUserNotFound
	}

	updatedUser := &authpb.User{
		Name:     user.Name,
		Password: user.Password,
	}

	for _, role := range user.Roles {
		if strings.Compare(role, r.Role) != 0 {
			updatedUser.Roles = append(updatedUser.Roles, role)
		}
	}

	if len(updatedUser.Roles) == len(user.Roles) {
		return nil, ErrRoleNotGranted
	}

	putUser(as.lg, tx, updatedUser)

	as.invalidateCachedPerm(r.Name)

	as.commitRevision(tx)

	if as.lg != nil {
		as.lg.Info(
			"revoked a role from a user",
			zap.String("user-name", r.Name),
			zap.Strings("old-user-roles", user.Roles),
			zap.Strings("new-user-roles", updatedUser.Roles),
			zap.String("revoked-role-name", r.Role),
		)
	} else {
		plog.Noticef("revoked role %s from user %s", r.Role, r.Name)
	}
	return &pb.AuthUserRevokeRoleResponse{}, nil
}

func (as *authStore) RoleGet(r *pb.AuthRoleGetRequest) (*pb.AuthRoleGetResponse, error) {
	tx := as.be.BatchTx()
	tx.Lock()
	defer tx.Unlock()

	var resp pb.AuthRoleGetResponse

	role := getRole(tx, r.Role)
	if role == nil {
		return nil, ErrRoleNotFound
	}
	resp.Perm = append(resp.Perm, role.KeyPermission...)
	return &resp, nil
}

func (as *authStore) RoleList(r *pb.AuthRoleListRequest) (*pb.AuthRoleListResponse, error) {
	tx := as.be.BatchTx()
	tx.Lock()
	roles := getAllRoles(as.lg, tx)
	tx.Unlock()

	resp := &pb.AuthRoleListResponse{Roles: make([]string, len(roles))}
	for i := range roles {
		resp.Roles[i] = string(roles[i].Name)
	}
	return resp, nil
}

func (as *authStore) RoleRevokePermission(r *pb.AuthRoleRevokePermissionRequest) (*pb.AuthRoleRevokePermissionResponse, error) {
	tx := as.be.BatchTx()
	tx.Lock()
	defer tx.Unlock()

	role := getRole(tx, r.Role)
	if role == nil {
		return nil, ErrRoleNotFound
	}

	updatedRole := &authpb.Role{
		Name: role.Name,
	}

	for _, perm := range role.KeyPermission {
		if !bytes.Equal(perm.Key, []byte(r.Key)) || !bytes.Equal(perm.RangeEnd, []byte(r.RangeEnd)) {
			updatedRole.KeyPermission = append(updatedRole.KeyPermission, perm)
		}
	}

	if len(role.KeyPermission) == len(updatedRole.KeyPermission) {
		return nil, ErrPermissionNotGranted
	}

	putRole(as.lg, tx, updatedRole)

	// TODO(mitake): currently single role update invalidates every cache
	// It should be optimized.
	as.clearCachedPerm()

	as.commitRevision(tx)

	if as.lg != nil {
		as.lg.Info(
			"revoked a permission on range",
			zap.String("role-name", r.Role),
			zap.String("key", string(r.Key)),
			zap.String("range-end", string(r.RangeEnd)),
		)
	} else {
		plog.Noticef("revoked key %s from role %s", r.Key, r.Role)
	}
	return &pb.AuthRoleRevokePermissionResponse{}, nil
}

func (as *authStore) RoleDelete(r *pb.AuthRoleDeleteRequest) (*pb.AuthRoleDeleteResponse, error) {
	if as.enabled && strings.Compare(r.Role, rootRole) == 0 {
		if as.lg != nil {
			as.lg.Warn("cannot delete 'root' role", zap.String("role-name", r.Role))
		} else {
			plog.Errorf("the role root must not be deleted")
		}
		return nil, ErrInvalidAuthMgmt
	}

	tx := as.be.BatchTx()
	tx.Lock()
	defer tx.Unlock()

	role := getRole(tx, r.Role)
	if role == nil {
		return nil, ErrRoleNotFound
	}

	delRole(tx, r.Role)

	users := getAllUsers(as.lg, tx)
	for _, user := range users {
		updatedUser := &authpb.User{
			Name:     user.Name,
			Password: user.Password,
		}

		for _, role := range user.Roles {
			if strings.Compare(role, r.Role) != 0 {
				updatedUser.Roles = append(updatedUser.Roles, role)
			}
		}

		if len(updatedUser.Roles) == len(user.Roles) {
			continue
		}

		putUser(as.lg, tx, updatedUser)

		as.invalidateCachedPerm(string(user.Name))
	}

	as.commitRevision(tx)

	if as.lg != nil {
		as.lg.Info("deleted a role", zap.String("role-name", r.Role))
	} else {
		plog.Noticef("deleted role %s", r.Role)
	}
	return &pb.AuthRoleDeleteResponse{}, nil
}

func (as *authStore) RoleAdd(r *pb.AuthRoleAddRequest) (*pb.AuthRoleAddResponse, error) {
	tx := as.be.BatchTx()
	tx.Lock()
	defer tx.Unlock()

	role := getRole(tx, r.Name)
	if role != nil {
		return nil, ErrRoleAlreadyExist
	}

	newRole := &authpb.Role{
		Name: []byte(r.Name),
	}

	putRole(as.lg, tx, newRole)

	as.commitRevision(tx)

	if as.lg != nil {
		as.lg.Info("created a role", zap.String("role-name", r.Name))
	} else {
		plog.Noticef("Role %s is created", r.Name)
	}
	return &pb.AuthRoleAddResponse{}, nil
}

func (as *authStore) authInfoFromToken(ctx context.Context, token string) (*AuthInfo, bool) {
	return as.tokenProvider.info(ctx, token, as.Revision())
}

type permSlice []*authpb.Permission

func (perms permSlice) Len() int {
	return len(perms)
}

func (perms permSlice) Less(i, j int) bool {
	return bytes.Compare(perms[i].Key, perms[j].Key) < 0
}

func (perms permSlice) Swap(i, j int) {
	perms[i], perms[j] = perms[j], perms[i]
}

func (as *authStore) RoleGrantPermission(r *pb.AuthRoleGrantPermissionRequest) (*pb.AuthRoleGrantPermissionResponse, error) {
	tx := as.be.BatchTx()
	tx.Lock()
	defer tx.Unlock()

	role := getRole(tx, r.Name)
	if role == nil {
		return nil, ErrRoleNotFound
	}

	idx := sort.Search(len(role.KeyPermission), func(i int) bool {
		return bytes.Compare(role.KeyPermission[i].Key, []byte(r.Perm.Key)) >= 0
	})

	if idx < len(role.KeyPermission) && bytes.Equal(role.KeyPermission[idx].Key, r.Perm.Key) && bytes.Equal(role.KeyPermission[idx].RangeEnd, r.Perm.RangeEnd) {
		// update existing permission
		role.KeyPermission[idx].PermType = r.Perm.PermType
	} else {
		// append new permission to the role
		newPerm := &authpb.Permission{
			Key:      []byte(r.Perm.Key),
			RangeEnd: []byte(r.Perm.RangeEnd),
			PermType: r.Perm.PermType,
		}

		role.KeyPermission = append(role.KeyPermission, newPerm)
		sort.Sort(permSlice(role.KeyPermission))
	}

	putRole(as.lg, tx, role)

	// TODO(mitake): currently single role update invalidates every cache
	// It should be optimized.
	as.clearCachedPerm()

	as.commitRevision(tx)

	if as.lg != nil {
		as.lg.Info(
			"granted/updated a permission to a user",
			zap.String("user-name", r.Name),
			zap.String("permission-name", authpb.Permission_Type_name[int32(r.Perm.PermType)]),
		)
	} else {
		plog.Noticef("role %s's permission of key %s is updated as %s", r.Name, r.Perm.Key, authpb.Permission_Type_name[int32(r.Perm.PermType)])
	}
	return &pb.AuthRoleGrantPermissionResponse{}, nil
}

func (as *authStore) isOpPermitted(userName string, revision uint64, key, rangeEnd []byte, permTyp authpb.Permission_Type) error {
	// TODO(mitake): this function would be costly so we need a caching mechanism
	if !as.IsAuthEnabled() {
		return nil
	}

	// only gets rev == 0 when passed AuthInfo{}; no user given
	if revision == 0 {
		return ErrUserEmpty
	}

	if revision < as.Revision() {
		return ErrAuthOldRevision
	}

	tx := as.be.BatchTx()
	tx.Lock()
	defer tx.Unlock()

	user := getUser(as.lg, tx, userName)
	if user == nil {
		if as.lg != nil {
			as.lg.Warn("cannot find a user for permission check", zap.String("user-name", userName))
		} else {
			plog.Errorf("invalid user name %s for permission checking", userName)
		}
		return ErrPermissionDenied
	}

	// root role should have permission on all ranges
	if hasRootRole(user) {
		return nil
	}

	if as.isRangeOpPermitted(tx, userName, key, rangeEnd, permTyp) {
		return nil
	}

	return ErrPermissionDenied
}

func (as *authStore) IsPutPermitted(authInfo *AuthInfo, key []byte) error {
	return as.isOpPermitted(authInfo.Username, authInfo.Revision, key, nil, authpb.WRITE)
}

func (as *authStore) IsRangePermitted(authInfo *AuthInfo, key, rangeEnd []byte) error {
	return as.isOpPermitted(authInfo.Username, authInfo.Revision, key, rangeEnd, authpb.READ)
}

func (as *authStore) IsDeleteRangePermitted(authInfo *AuthInfo, key, rangeEnd []byte) error {
	return as.isOpPermitted(authInfo.Username, authInfo.Revision, key, rangeEnd, authpb.WRITE)
}

func (as *authStore) IsAdminPermitted(authInfo *AuthInfo) error {
	if !as.IsAuthEnabled() {
		return nil
	}
	if authInfo == nil {
		return ErrUserEmpty
	}

	tx := as.be.BatchTx()
	tx.Lock()
	u := getUser(as.lg, tx, authInfo.Username)
	tx.Unlock()

	if u == nil {
		return ErrUserNotFound
	}

	if !hasRootRole(u) {
		return ErrPermissionDenied
	}

	return nil
}

func getUser(lg *zap.Logger, tx backend.BatchTx, username string) *authpb.User {
	_, vs := tx.UnsafeRange(authUsersBucketName, []byte(username), nil, 0)
	if len(vs) == 0 {
		return nil
	}

	user := &authpb.User{}
	err := user.Unmarshal(vs[0])
	if err != nil {
		if lg != nil {
			lg.Panic(
				"failed to unmarshal 'authpb.User'",
				zap.String("user-name", username),
				zap.Error(err),
			)
		} else {
			plog.Panicf("failed to unmarshal user struct (name: %s): %s", username, err)
		}
	}
	return user
}

func getAllUsers(lg *zap.Logger, tx backend.BatchTx) []*authpb.User {
	_, vs := tx.UnsafeRange(authUsersBucketName, []byte{0}, []byte{0xff}, -1)
	if len(vs) == 0 {
		return nil
	}

	users := make([]*authpb.User, len(vs))
	for i := range vs {
		user := &authpb.User{}
		err := user.Unmarshal(vs[i])
		if err != nil {
			if lg != nil {
				lg.Panic("failed to unmarshal 'authpb.User'", zap.Error(err))
			} else {
				plog.Panicf("failed to unmarshal user struct: %s", err)
			}
		}
		users[i] = user
	}
	return users
}

func putUser(lg *zap.Logger, tx backend.BatchTx, user *authpb.User) {
	b, err := user.Marshal()
	if err != nil {
		if lg != nil {
			lg.Panic("failed to unmarshal 'authpb.User'", zap.Error(err))
		} else {
			plog.Panicf("failed to marshal user struct (name: %s): %s", user.Name, err)
		}
	}
	tx.UnsafePut(authUsersBucketName, user.Name, b)
}

func delUser(tx backend.BatchTx, username string) {
	tx.UnsafeDelete(authUsersBucketName, []byte(username))
}

func getRole(tx backend.BatchTx, rolename string) *authpb.Role {
	_, vs := tx.UnsafeRange(authRolesBucketName, []byte(rolename), nil, 0)
	if len(vs) == 0 {
		return nil
	}

	role := &authpb.Role{}
	err := role.Unmarshal(vs[0])
	if err != nil {
		plog.Panicf("failed to unmarshal role struct (name: %s): %s", rolename, err)
	}
	return role
}

func getAllRoles(lg *zap.Logger, tx backend.BatchTx) []*authpb.Role {
	_, vs := tx.UnsafeRange(authRolesBucketName, []byte{0}, []byte{0xff}, -1)
	if len(vs) == 0 {
		return nil
	}

	roles := make([]*authpb.Role, len(vs))
	for i := range vs {
		role := &authpb.Role{}
		err := role.Unmarshal(vs[i])
		if err != nil {
			if lg != nil {
				lg.Panic("failed to unmarshal 'authpb.Role'", zap.Error(err))
			} else {
				plog.Panicf("failed to unmarshal role struct: %s", err)
			}
		}
		roles[i] = role
	}
	return roles
}

func putRole(lg *zap.Logger, tx backend.BatchTx, role *authpb.Role) {
	b, err := role.Marshal()
	if err != nil {
		if lg != nil {
			lg.Panic(
				"failed to marshal 'authpb.Role'",
				zap.String("role-name", string(role.Name)),
				zap.Error(err),
			)
		} else {
			plog.Panicf("failed to marshal role struct (name: %s): %s", role.Name, err)
		}
	}

	tx.UnsafePut(authRolesBucketName, []byte(role.Name), b)
}

func delRole(tx backend.BatchTx, rolename string) {
	tx.UnsafeDelete(authRolesBucketName, []byte(rolename))
}

func (as *authStore) IsAuthEnabled() bool {
	as.enabledMu.RLock()
	defer as.enabledMu.RUnlock()
	return as.enabled
}

// NewAuthStore creates a new AuthStore.
func NewAuthStore(lg *zap.Logger, be backend.Backend, tp TokenProvider) *authStore {
	tx := be.BatchTx()
	tx.Lock()

	tx.UnsafeCreateBucket(authBucketName)
	tx.UnsafeCreateBucket(authUsersBucketName)
	tx.UnsafeCreateBucket(authRolesBucketName)

	enabled := false
	_, vs := tx.UnsafeRange(authBucketName, enableFlagKey, nil, 0)
	if len(vs) == 1 {
		if bytes.Equal(vs[0], authEnabled) {
			enabled = true
		}
	}

	as := &authStore{
		revision:       getRevision(tx),
		lg:             lg,
		be:             be,
		enabled:        enabled,
		rangePermCache: make(map[string]*unifiedRangePermissions),
		tokenProvider:  tp,
	}

	if enabled {
		as.tokenProvider.enable()
	}

	if as.Revision() == 0 {
		as.commitRevision(tx)
	}

	tx.Unlock()
	be.ForceCommit()

	return as
}

func hasRootRole(u *authpb.User) bool {
	// u.Roles is sorted in UserGrantRole(), so we can use binary search.
	idx := sort.SearchStrings(u.Roles, rootRole)
	return idx != len(u.Roles) && u.Roles[idx] == rootRole
}

func (as *authStore) commitRevision(tx backend.BatchTx) {
	atomic.AddUint64(&as.revision, 1)
	revBytes := make([]byte, revBytesLen)
	binary.BigEndian.PutUint64(revBytes, as.Revision())
	tx.UnsafePut(authBucketName, revisionKey, revBytes)
}

func getRevision(tx backend.BatchTx) uint64 {
	_, vs := tx.UnsafeRange(authBucketName, []byte(revisionKey), nil, 0)
	if len(vs) != 1 {
		// this can happen in the initialization phase
		return 0
	}
	return binary.BigEndian.Uint64(vs[0])
}

func (as *authStore) setRevision(rev uint64) {
	atomic.StoreUint64(&as.revision, rev)
}

func (as *authStore) Revision() uint64 {
	return atomic.LoadUint64(&as.revision)
}

func (as *authStore) AuthInfoFromTLS(ctx context.Context) (ai *AuthInfo) {
	peer, ok := peer.FromContext(ctx)
	if !ok || peer == nil || peer.AuthInfo == nil {
		return nil
	}

	tlsInfo := peer.AuthInfo.(credentials.TLSInfo)
	for _, chains := range tlsInfo.State.VerifiedChains {
		if len(chains) < 1 {
			continue
		}
		ai = &AuthInfo{
			Username: chains[0].Subject.CommonName,
			Revision: as.Revision(),
		}
		if as.lg != nil {
			as.lg.Debug(
				"found command name",
				zap.String("common-name", ai.Username),
				zap.String("user-name", ai.Username),
				zap.Uint64("revision", ai.Revision),
			)
		} else {
			plog.Debugf("found common name %s", ai.Username)
		}
		break
	}
	return ai
}

func (as *authStore) AuthInfoFromCtx(ctx context.Context) (*AuthInfo, error) {
	md, ok := metadata.FromIncomingContext(ctx)
	if !ok {
		return nil, nil
	}

	//TODO(mitake|hexfusion) review unifying key names
	ts, ok := md[rpctypes.TokenFieldNameGRPC]
	if !ok {
		ts, ok = md[rpctypes.TokenFieldNameSwagger]
	}
	if !ok {
		return nil, nil
	}

	token := ts[0]
	authInfo, uok := as.authInfoFromToken(ctx, token)
	if !uok {
		if as.lg != nil {
			as.lg.Warn("invalid auth token", zap.String("token", token))
		} else {
			plog.Warningf("invalid auth token: %s", token)
		}
		return nil, ErrInvalidAuthToken
	}

	return authInfo, nil
}

func (as *authStore) GenTokenPrefix() (string, error) {
	return as.tokenProvider.genTokenPrefix()
}

func decomposeOpts(lg *zap.Logger, optstr string) (string, map[string]string, error) {
	opts := strings.Split(optstr, ",")
	tokenType := opts[0]

	typeSpecificOpts := make(map[string]string)
	for i := 1; i < len(opts); i++ {
		pair := strings.Split(opts[i], "=")

		if len(pair) != 2 {
			if lg != nil {
				lg.Warn("invalid token option", zap.String("option", optstr))
			} else {
				plog.Errorf("invalid token specific option: %s", optstr)
			}
			return "", nil, ErrInvalidAuthOpts
		}

		if _, ok := typeSpecificOpts[pair[0]]; ok {
			if lg != nil {
				lg.Warn(
					"invalid token option",
					zap.String("option", optstr),
					zap.String("duplicate-parameter", pair[0]),
				)
			} else {
				plog.Errorf("invalid token specific option, duplicated parameters (%s): %s", pair[0], optstr)
			}
			return "", nil, ErrInvalidAuthOpts
		}

		typeSpecificOpts[pair[0]] = pair[1]
	}

	return tokenType, typeSpecificOpts, nil

}

<<<<<<< HEAD
func NewTokenProvider(lg *zap.Logger, tokenOpts string, bCost int, indexWaiter func(uint64) <-chan struct{}) (TokenProvider, error) {
	tokenType, typeSpecificOpts, err := decomposeOpts(tokenOpts)
=======
// NewTokenProvider creates a new token provider.
func NewTokenProvider(
	lg *zap.Logger,
	tokenOpts string,
	indexWaiter func(uint64) <-chan struct{}) (TokenProvider, error) {
	tokenType, typeSpecificOpts, err := decomposeOpts(lg, tokenOpts)
>>>>>>> fcf4241f
	if err != nil {
		return nil, ErrInvalidAuthOpts
	}

	if bCost < bcrypt.MinCost || bCost > bcrypt.MaxCost {
		if lg != nil {
			lg.Warn(
				"invalid bcrypt cost",
				zap.Int("min-cost", bcrypt.MinCost),
				zap.Int("max-cost", bcrypt.MaxCost),
				zap.Int("given-cost", bCost),
			)
		} else {
			plog.Errorf("Invalid bcrypt-cost: %d", bCost)
		}
		return nil, ErrInvalidAuthOpts
	}

	bcryptCost = bCost

	switch tokenType {
	case "simple":
		if lg != nil {
			lg.Warn("simple token is not cryptographically signed")
		} else {
			plog.Warningf("simple token is not cryptographically signed")
		}
		return newTokenProviderSimple(lg, indexWaiter), nil

	case "jwt":
		return newTokenProviderJWT(lg, typeSpecificOpts)

	case "":
		return newTokenProviderNop()

	default:
		if lg != nil {
			lg.Warn(
				"unknown token type",
				zap.String("type", tokenType),
				zap.Error(ErrInvalidAuthOpts),
			)
		} else {
			plog.Errorf("unknown token type: %s", tokenType)
		}
		return nil, ErrInvalidAuthOpts
	}
}

func (as *authStore) WithRoot(ctx context.Context) context.Context {
	if !as.IsAuthEnabled() {
		return ctx
	}

	var ctxForAssign context.Context
	if ts := as.tokenProvider.(*tokenSimple); ts != nil {
		ctx1 := context.WithValue(ctx, AuthenticateParamIndex{}, uint64(0))
		prefix, err := ts.genTokenPrefix()
		if err != nil {
			if as.lg != nil {
				as.lg.Warn(
					"failed to generate prefix of internally used token",
					zap.Error(err),
				)
			} else {
				plog.Errorf("failed to generate prefix of internally used token")
			}
			return ctx
		}
		ctxForAssign = context.WithValue(ctx1, AuthenticateParamSimpleTokenPrefix{}, prefix)
	} else {
		ctxForAssign = ctx
	}

	token, err := as.tokenProvider.assign(ctxForAssign, "root", as.Revision())
	if err != nil {
		// this must not happen
		if as.lg != nil {
			as.lg.Warn(
				"failed to assign token for lease revoking",
				zap.Error(err),
			)
		} else {
			plog.Errorf("failed to assign token for lease revoking: %s", err)
		}
		return ctx
	}

	mdMap := map[string]string{
		rpctypes.TokenFieldNameGRPC: token,
	}
	tokenMD := metadata.New(mdMap)

	// use "mdIncomingKey{}" since it's called from local etcdserver
	return metadata.NewIncomingContext(ctx, tokenMD)
}

func (as *authStore) HasRole(user, role string) bool {
	tx := as.be.BatchTx()
	tx.Lock()
	u := getUser(as.lg, tx, user)
	tx.Unlock()

	if u == nil {
		if as.lg != nil {
			as.lg.Warn(
				"'has-role' requested for non-existing user",
				zap.String("user-name", user),
				zap.String("role-name", role),
			)
		} else {
			plog.Warningf("tried to check user %s has role %s, but user %s doesn't exist", user, role, user)
		}
		return false
	}

	for _, r := range u.Roles {
		if role == r {
			return true
		}
	}
	return false
}<|MERGE_RESOLUTION|>--- conflicted
+++ resolved
@@ -1229,17 +1229,13 @@
 
 }
 
-<<<<<<< HEAD
-func NewTokenProvider(lg *zap.Logger, tokenOpts string, bCost int, indexWaiter func(uint64) <-chan struct{}) (TokenProvider, error) {
-	tokenType, typeSpecificOpts, err := decomposeOpts(tokenOpts)
-=======
 // NewTokenProvider creates a new token provider.
 func NewTokenProvider(
 	lg *zap.Logger,
 	tokenOpts string,
+	bCost int,
 	indexWaiter func(uint64) <-chan struct{}) (TokenProvider, error) {
 	tokenType, typeSpecificOpts, err := decomposeOpts(lg, tokenOpts)
->>>>>>> fcf4241f
 	if err != nil {
 		return nil, ErrInvalidAuthOpts
 	}
