--- conflicted
+++ resolved
@@ -33,7 +33,6 @@
 )
 
 var (
-<<<<<<< HEAD
 	mmendpoints        []string
 	mmdiscoverySrv     string
 	mmdiscoverySrvName string
@@ -43,18 +42,9 @@
 	mmcacert           string
 	mmprefix           string
 	mmdestprefix       string
+  mmuser             string
+	mmpassword         string
 	mmnodestprefix     bool
-=======
-	mminsecureTr   bool
-	mmcert         string
-	mmkey          string
-	mmcacert       string
-	mmprefix       string
-	mmdestprefix   string
-	mmuser         string
-	mmpassword     string
-	mmnodestprefix bool
->>>>>>> 7eae024e
 )
 
 // NewMakeMirrorCommand returns the cobra command for "makeMirror".
@@ -82,7 +72,6 @@
 	return c
 }
 
-<<<<<<< HEAD
 func destinationEndpoints() ([]string, error) {
 	discoveryCfg := &discoveryCfg{
 		domain:      mmdiscoverySrv,
@@ -97,7 +86,8 @@
 		return srvs.Endpoints, nil
 	}
 	return mmendpoints, nil
-=======
+}
+
 func authDestCfg() *authCfg {
 	if mmuser == "" {
 		return nil
@@ -124,7 +114,6 @@
 	}
 
 	return &cfg
->>>>>>> 7eae024e
 }
 
 func makeMirrorCommandFunc(cmd *cobra.Command, args []string) {
@@ -158,15 +147,12 @@
 		cacert:            mmcacert,
 		insecureTransport: mminsecureTr,
 	}
-
-<<<<<<< HEAD
+  auth := authDestCfg()
+
 	eps, err := destinationEndpoints()
 	if err != nil {
 		ExitWithError(ExitError, err)
 	}
-=======
-	auth := authDestCfg()
->>>>>>> 7eae024e
 
 	cc := &clientConfig{
 		endpoints:        eps,
