--- conflicted
+++ resolved
@@ -103,7 +103,6 @@
 	)
 }
 
-<<<<<<< HEAD
 func HandleConfigFile(cmd *cobra.Command) {
 	v := viper.New()
 	if globalFlags.ConfigFile != "" {
@@ -122,10 +121,10 @@
 			cmd.Flags().Set(flag.Name, fmt.Sprintf("%v", v.Get(flag.Name)))
 		}
 	})
-=======
+}
+
 func usageFunc(c *cobra.Command) error {
 	return cobrautl.UsageFunc(c, version.Version, version.APIVersion)
->>>>>>> 71934ff2
 }
 
 func Start() error {
