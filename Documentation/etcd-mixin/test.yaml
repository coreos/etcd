--- conflicted
+++ resolved
@@ -116,11 +116,7 @@
       - eval_time: 10m
         alertname: etcdHighNumberOfLeaderChanges
         exp_alerts:
-<<<<<<< HEAD
- - interval: 1m
-=======
   - interval: 1m
->>>>>>> f6557518
     input_series:
       - series: '((etcd_mvcc_db_total_size_in_bytes/etcd_server_quota_backend_bytes)*100){job="etcd",instance="10.10.10.0"}'
         values: '0 10 20 0 0 10 0 0 30 0 0 0 0 0 0 0'
