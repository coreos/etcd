--- conflicted
+++ resolved
@@ -77,11 +77,5 @@
 will randomly choose a peer, and the request will simply get routed to one of
 the clusters. This is probably not what you want. 
 
-<<<<<<< HEAD
 Note: `--peers` flag is now deprecated and `--endpoint` should be used instead,
 as it might confuse users to give etcdctl a peerURL.
-=======
-Note: `--peers` flag is now deprecated and `--endpoint` should be used going forward,
-because default etcd peer port (server-to-server communication) is 2380 and this flag 
-should get an etcd (client communication) record with a default port 2379.
->>>>>>> 528a5b8b
