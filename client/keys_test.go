--- conflicted
+++ resolved
@@ -646,10 +646,7 @@
 		if wantBody == nil {
 			return fmt.Errorf("want.Body=%v got.Body=%s", wantBody, got.Body)
 		}
-<<<<<<< HEAD
-
-=======
->>>>>>> 0e137e21
+
 		gotBytes, err := ioutil.ReadAll(got.Body)
 		if err != nil {
 			return err
